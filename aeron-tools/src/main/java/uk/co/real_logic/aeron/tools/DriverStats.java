package uk.co.real_logic.aeron.tools;

import static java.nio.ByteOrder.nativeOrder;

import java.io.File;
import java.nio.MappedByteBuffer;
import java.util.ArrayList;

import uk.co.real_logic.aeron.common.CncFileDescriptor;
import uk.co.real_logic.aeron.common.CommonContext;
import uk.co.real_logic.agrona.DirectBuffer;
import uk.co.real_logic.agrona.IoUtil;
import uk.co.real_logic.agrona.concurrent.AtomicBuffer;
import uk.co.real_logic.agrona.concurrent.CountersManager;

public class DriverStats
{
<<<<<<< HEAD
	ArrayList<String> labels = null;
	ArrayList<Long> values = null;

	private CommonContext context = null;
	private File cncFile = null;
	private MappedByteBuffer cncByteBuffer = null;
	private DirectBuffer metaDataBuffer = null;
	private int cncVersion;
	private AtomicBuffer labelsBuffer = null;
	private AtomicBuffer valuesBuffer = null;
	private CountersManager countersManager = null;
	private boolean populated = false;

	private static final int LABEL_SIZE = 1024;
	private static final int UNREGISTERED_LABEL_SIZE = -1;

	public DriverStats()
	{
		labels = new ArrayList<String>();
		values = new ArrayList<Long>();
		cncFile = CommonContext.newDefaultCncFile();
		cncByteBuffer = IoUtil.mapExistingFile(cncFile, "cnc");
		metaDataBuffer = CncFileDescriptor.createMetaDataBuffer(cncByteBuffer);
		cncVersion = metaDataBuffer.getInt(CncFileDescriptor.cncVersionOffset(0));

		if (CncFileDescriptor.CNC_VERSION != cncVersion)
		{
			throw new IllegalStateException("CNC version not understood");
		}

		labelsBuffer = CncFileDescriptor.createCounterLabelsBuffer(cncByteBuffer, metaDataBuffer);
		valuesBuffer = CncFileDescriptor.createCounterValuesBuffer(cncByteBuffer, metaDataBuffer);

		countersManager = new CountersManager(labelsBuffer, valuesBuffer);
	}

	public String getLabel(int idx)
	{
		return labels.get(idx);
	}

	public boolean populated()
	{
		return populated;
	}

	public long getValue(int idx)
	{
		return values.get(idx);
	}

	public int getNumLabels()
	{
		return labels.size();
	}

	public void populate()
	{
		int size = 0;
		int idx = 0;

		labels.clear();
		values.clear();

		while ((size = isValid(idx)) != 0)
		{
			if (size != UNREGISTERED_LABEL_SIZE)
			{
				labels.add(readLabel(idx));
				values.add(readValue(idx));
			}
			idx++;
		}
		populated = true;
	}

	public String toString()
	{
		StringBuffer out = new StringBuffer("");

		return out.toString();
	}

	private int isValid(int idx)
	{
		return labelsBuffer.getInt(idx * LABEL_SIZE);
	}

	private long readValue(int idx)
	{
		int offset = CountersManager.counterOffset(idx);
		return valuesBuffer.getLongVolatile(offset);
	}

	private String readLabel(int idx)
	{
		return labelsBuffer.getStringUtf8(idx * LABEL_SIZE, nativeOrder());
	}
=======
    ArrayList<String> labels = null;
    ArrayList<Long> values = null;

    private CommonContext context = null;
    private File cncFile = null;
    private MappedByteBuffer cncByteBuffer = null;
    private DirectBuffer metaDataBuffer = null;
    private int cncVersion;
    private AtomicBuffer labelsBuffer = null;
    private AtomicBuffer valuesBuffer = null;
    private CountersManager countersManager = null;
    private boolean populated = false;

    private static final int LABEL_SIZE = 1024;
    private static final int UNREGISTERED_LABEL_SIZE = -1;

    public DriverStats()
    {
        labels = new ArrayList<String>();
        values = new ArrayList<Long>();
    }

    public String getLabel(int idx)
    {
        return labels.get(idx);
    }

    public boolean populated()
    {
        return populated;
    }

    public long getValue(int idx)
    {
        return values.get(idx);
    }

    public int getNumLabels()
    {
        return labels.size();
    }

    public void populate()
    {
        cncFile = CommonContext.newDefaultCncFile();
        cncByteBuffer = IoUtil.mapExistingFile(cncFile, "cnc");
        metaDataBuffer = CncFileDescriptor.createMetaDataBuffer(cncByteBuffer);
        cncVersion = metaDataBuffer.getInt(CncFileDescriptor.cncVersionOffset(0));

        if (CncFileDescriptor.CNC_VERSION != cncVersion)
        {
            throw new IllegalStateException("CNC version not understood");
        }

        labelsBuffer = CncFileDescriptor.createCounterLabelsBuffer(cncByteBuffer, metaDataBuffer);
        valuesBuffer = CncFileDescriptor.createCounterValuesBuffer(cncByteBuffer, metaDataBuffer);

        countersManager = new CountersManager(labelsBuffer, valuesBuffer);

        int size = 0;
        int idx = 0;

        if (populated)
        {
            labels.clear();
            values.clear();
        }

        while ((size = isValid(idx)) != 0)
        {
            if (size != UNREGISTERED_LABEL_SIZE)
            {
                labels.add(readLabel(idx));
                values.add(readValue(idx));
            }
            idx++;
        }
        populated = true;
    }

    @Override
    public String toString()
    {
        StringBuffer out = new StringBuffer("");

        return out.toString();
    }

    private int isValid(int idx)
    {
        return labelsBuffer.getInt(idx * LABEL_SIZE);
    }

    private long readValue(int idx)
    {
        int offset = CountersManager.counterOffset(idx);
        return valuesBuffer.getLongVolatile(offset);
    }

    private String readLabel(int idx)
    {
        return labelsBuffer.getStringUtf8(idx * LABEL_SIZE, nativeOrder());
    }
>>>>>>> 6d9492f8
}<|MERGE_RESOLUTION|>--- conflicted
+++ resolved
@@ -1,6 +1,4 @@
 package uk.co.real_logic.aeron.tools;
-
-import static java.nio.ByteOrder.nativeOrder;
 
 import java.io.File;
 import java.nio.MappedByteBuffer;
@@ -13,9 +11,10 @@
 import uk.co.real_logic.agrona.concurrent.AtomicBuffer;
 import uk.co.real_logic.agrona.concurrent.CountersManager;
 
+import static java.nio.ByteOrder.nativeOrder;
+
 public class DriverStats
 {
-<<<<<<< HEAD
 	ArrayList<String> labels = null;
 	ArrayList<Long> values = null;
 
@@ -36,20 +35,6 @@
 	{
 		labels = new ArrayList<String>();
 		values = new ArrayList<Long>();
-		cncFile = CommonContext.newDefaultCncFile();
-		cncByteBuffer = IoUtil.mapExistingFile(cncFile, "cnc");
-		metaDataBuffer = CncFileDescriptor.createMetaDataBuffer(cncByteBuffer);
-		cncVersion = metaDataBuffer.getInt(CncFileDescriptor.cncVersionOffset(0));
-
-		if (CncFileDescriptor.CNC_VERSION != cncVersion)
-		{
-			throw new IllegalStateException("CNC version not understood");
-		}
-
-		labelsBuffer = CncFileDescriptor.createCounterLabelsBuffer(cncByteBuffer, metaDataBuffer);
-		valuesBuffer = CncFileDescriptor.createCounterValuesBuffer(cncByteBuffer, metaDataBuffer);
-
-		countersManager = new CountersManager(labelsBuffer, valuesBuffer);
 	}
 
 	public String getLabel(int idx)
@@ -74,11 +59,29 @@
 
 	public void populate()
 	{
+		cncFile = CommonContext.newDefaultCncFile();
+		cncByteBuffer = IoUtil.mapExistingFile(cncFile, "cnc");
+		metaDataBuffer = CncFileDescriptor.createMetaDataBuffer(cncByteBuffer);
+		cncVersion = metaDataBuffer.getInt(CncFileDescriptor.cncVersionOffset(0));
+
+		if (CncFileDescriptor.CNC_VERSION != cncVersion)
+		{
+			throw new IllegalStateException("CNC version not understood");
+		}
+
+		labelsBuffer = CncFileDescriptor.createCounterLabelsBuffer(cncByteBuffer, metaDataBuffer);
+		valuesBuffer = CncFileDescriptor.createCounterValuesBuffer(cncByteBuffer, metaDataBuffer);
+
+		countersManager = new CountersManager(labelsBuffer, valuesBuffer);
+
 		int size = 0;
 		int idx = 0;
 
-		labels.clear();
-		values.clear();
+		if (populated)
+		{
+			labels.clear();
+			values.clear();
+		}
 
 		while ((size = isValid(idx)) != 0)
 		{
@@ -114,109 +117,4 @@
 	{
 		return labelsBuffer.getStringUtf8(idx * LABEL_SIZE, nativeOrder());
 	}
-=======
-    ArrayList<String> labels = null;
-    ArrayList<Long> values = null;
-
-    private CommonContext context = null;
-    private File cncFile = null;
-    private MappedByteBuffer cncByteBuffer = null;
-    private DirectBuffer metaDataBuffer = null;
-    private int cncVersion;
-    private AtomicBuffer labelsBuffer = null;
-    private AtomicBuffer valuesBuffer = null;
-    private CountersManager countersManager = null;
-    private boolean populated = false;
-
-    private static final int LABEL_SIZE = 1024;
-    private static final int UNREGISTERED_LABEL_SIZE = -1;
-
-    public DriverStats()
-    {
-        labels = new ArrayList<String>();
-        values = new ArrayList<Long>();
-    }
-
-    public String getLabel(int idx)
-    {
-        return labels.get(idx);
-    }
-
-    public boolean populated()
-    {
-        return populated;
-    }
-
-    public long getValue(int idx)
-    {
-        return values.get(idx);
-    }
-
-    public int getNumLabels()
-    {
-        return labels.size();
-    }
-
-    public void populate()
-    {
-        cncFile = CommonContext.newDefaultCncFile();
-        cncByteBuffer = IoUtil.mapExistingFile(cncFile, "cnc");
-        metaDataBuffer = CncFileDescriptor.createMetaDataBuffer(cncByteBuffer);
-        cncVersion = metaDataBuffer.getInt(CncFileDescriptor.cncVersionOffset(0));
-
-        if (CncFileDescriptor.CNC_VERSION != cncVersion)
-        {
-            throw new IllegalStateException("CNC version not understood");
-        }
-
-        labelsBuffer = CncFileDescriptor.createCounterLabelsBuffer(cncByteBuffer, metaDataBuffer);
-        valuesBuffer = CncFileDescriptor.createCounterValuesBuffer(cncByteBuffer, metaDataBuffer);
-
-        countersManager = new CountersManager(labelsBuffer, valuesBuffer);
-
-        int size = 0;
-        int idx = 0;
-
-        if (populated)
-        {
-            labels.clear();
-            values.clear();
-        }
-
-        while ((size = isValid(idx)) != 0)
-        {
-            if (size != UNREGISTERED_LABEL_SIZE)
-            {
-                labels.add(readLabel(idx));
-                values.add(readValue(idx));
-            }
-            idx++;
-        }
-        populated = true;
-    }
-
-    @Override
-    public String toString()
-    {
-        StringBuffer out = new StringBuffer("");
-
-        return out.toString();
-    }
-
-    private int isValid(int idx)
-    {
-        return labelsBuffer.getInt(idx * LABEL_SIZE);
-    }
-
-    private long readValue(int idx)
-    {
-        int offset = CountersManager.counterOffset(idx);
-        return valuesBuffer.getLongVolatile(offset);
-    }
-
-    private String readLabel(int idx)
-    {
-        return labelsBuffer.getStringUtf8(idx * LABEL_SIZE, nativeOrder());
-    }
->>>>>>> 6d9492f8
 }